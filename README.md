--- conflicted
+++ resolved
@@ -1,5 +1,4 @@
-<<<<<<< HEAD
-# COMP3500SEF-GP
+# Group 28 COMP3500SEF-GP
 COMP3500SEF group project
 
 # Distributed Inventory and Sales Management System
@@ -67,7 +66,3 @@
 ## License
 
 This project is licensed under the MIT License.
-=======
-# Group 28 COMP3500SEF-GP
-COMP3500SEF group project
->>>>>>> ab9866d4
